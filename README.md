# tap-dbt

[![PyPI](https://img.shields.io/pypi/v/tap-dbt.svg?color=blue)](https://pypi.org/project/tap-dbt/)
[![Python versions](https://img.shields.io/pypi/pyversions/tap-dbt.svg)](https://pypi.org/project/tap-dbt/)
[![Singer](https://img.shields.io/badge/Singer-Tap-purple.svg)](https://hub.meltano.com/taps/dbt)
[![Test Tap](https://github.com/edgarrmondragon/tap-dbt/actions/workflows/test-tap.yml/badge.svg)](https://github.com/edgarrmondragon/tap-dbt/actions/workflows/test-tap.yml)

`tap-dbt` is a Singer tap for the [dbt Cloud API v2][dbtcloud].

Built with the [Singer SDK][sdk].

- [Installation](#Installation)
- [Features](#Features)
- [Configuration](#Configuration)
  - [Inputs](#Inputs)
  - [JSON example](#JSON-example)
  - [Environment variables example](#Environment-variables-example)
  - [Meltano Example](#Meltano-Example)
- [Usage](#Usage)
  - [Executing the Tap Directly](#Executing-the-Tap-Directly)
  - [With Meltano](#With-Meltano)

## Installation

```shell
pip install tap-dbt
```

## Features

### Streams

Full stream metadata is available in the dbt Labs repository: [openapi_schema]

#### Selected by default
The following will be extracted by default if no catalog is used:

- [x] Stream: accounts
- [x] Stream: jobs
- [x] Stream: projects
- [x] Stream: runs


#### Configurable
Can be enabled by setting `selected` in the catalog:

- [x] Stream: connections
- [x] Stream: environments
- [x] Stream: repositories
- [x] Stream: users

<<<<<<< HEAD
### Incremental Run Stream

Ordering the query from the Runs endpoint by `-finished_at`, i.e. descending Run Finished Datetime, yields:

|id|finished_at|updated_at|created_at|
|---|---|---|---|
|314516|None|2023-05-27 21:05:16.109548+00:00|2023-05-27 21:05:05.664170+00:00|
|314514|None|2023-05-27 21:00:16.847296+00:00|2023-05-27 21:00:05.458908+00:00|
|314513|None|2023-05-27 21:00:16.355680+00:00|2023-05-27 21:00:05.427258+00:00|
|314517|None|2023-05-27 21:05:17.094309+00:00|2023-05-27 21:05:05.696222+00:00|
|314515|2023-05-27 21:01:28.568431+00:00|2023-05-27 21:01:29.269048+00:00|2023-05-27 21:00:05.488543+00:00|
|314512|2023-05-27 20:48:59.342035+00:00|2023-05-27 20:48:59.844412+00:00|2023-05-27 20:45:04.509746+00:00|
|314511|2023-05-27 20:48:46.571106+00:00|2023-05-27 20:48:47.079130+00:00|2023-05-27 20:40:04.257950+00:00|
|314505|2023-05-27 20:41:35.591976+00:00|2023-05-27 20:41:36.305364+00:00|2023-05-27 20:15:02.808079+00:00|
|314510|2023-05-27 20:39:27.162437+00:00|2023-05-27 20:39:28.628257+00:00|2023-05-27 20:35:03.939439+00:00|
|314509|2023-05-27 20:37:39.965974+00:00|2023-05-27 20:37:40.496212+00:00|2023-05-27 20:30:03.802620+00:00|

The incremental sync has been set up so that it works on `replication_key = "finished_at"`, when an INCREMENTAL sync is run:

- If the bookmark is set, the stream is queried in reverse `finished_at` order.
- If the `finished_at` value is not set, the run is assumed to still be running so the record is included, plus the sort order implies that there should be records with populated `finished_at` appearing later in the stream - *Repeated sync operation will yield the same records if the dbt Job Run is still underway, however this adheres to the 'at least once' delivery promise - https://sdk.meltano.com/en/latest/implementation/at_least_once.html*
- Once the sync operation reaches records with populated `finished_at`, the values are compared with the bookmark and once the `finished_at` value becomes less than the bookmark the stream finishes syncing.
=======
## Upcoming features
- [ ] Incremental streams
>>>>>>> ac446269

## Configuration

Visit the [API docs][apidocs] for instructions on how to get your API key.

You can pass configuration using environment variables with the `TAP_DBT_` prefix followed by the uppercased field name

```shell
tap-dbt --config=ENV
```

or a JSON file

```shell
tap-dbt --config=config.json
```

### Inputs

| Field         | Description                                                     | Type           | Required | Default                                          |
|---------------|-----------------------------------------------------------------|----------------|----------|--------------------------------------------------|
| `api_key`     | API key for the dbt Cloud API                                   | `string`       | yes      |                                                  |
| `account_ids` | dbt Cloud account IDs                                           | `list(string)` | yes      |                                                  |
| `user_agent`  | User-Agent to make requests with                                | `string`       | no       | `tap-dbt/0.1.0 Singer Tap for the dbt Cloud API` |
| `base_url`    | Base URL for the dbt Cloud API                                  | `string`       | no       | `https://cloud.getdbt.com/api/v2`                |
| `page_size`   | Number of records per API call, sets the `limit=` url parameter | `integer`      | no       | 5000                                             |

A full list of supported settings and capabilities for this tap is available by running:

```shell
tap-dbt --about --format json
```

### JSON example

```json
{
  "api_key": "da39a3ee5e6b4b0d3255bfef95601890afd80709",
  "account_ids": ["51341"],
  "user_agent": "tap-dbt/0.1.0 Singer Tap for the dbt Cloud API",
  "base_url": "https://my-dbt-cloud-api.com",
  "page_size": 5000
}
```

### Environment variables example

```dotenv
TAP_DBT_API_KEY=da39a3ee5e6b4b0d3255bfef95601890afd80709
TAP_DBT_ACCOUNT_IDS=51341
TAP_DBT_USER_AGENT='tap-dbt/0.1.0 Singer Tap for the dbt Cloud API'
TAP_DBT_BASE_URL=https://my-dbt-cloud-api.com"
TAP_DBT_PAGE_SIZE=5000
```

### Meltano Example

```yaml
plugins:
  extractors:
    - name: tap-dbt
      logo_url: https://hub.meltano.com/assets/logos/taps/dbt.png
      label: dbt Cloud
      docs: https://hub.meltano.com/taps/dbt
      repo: https://github.com/edgarrmondragon/tap-dbt
      namespace: dbt
      pip_url: tap-dbt
      executable: tap-dbt
      capabilities:
        - catalog
        - discover
      settings:
        - name: base_url
          label: dbt Cloud URL
          placeholder: "https://cloud.getdbt.com/api/v2"
        - name: api_key
          kind: password
          label: API Key
          docs: "https://docs.getdbt.com/dbt-cloud/api#section/Authentication"
        - name: account_ids
          kind: array
          label: Account IDs
        - name: user_agent
          label: User-Agent
          placeholder: "tap-dbt/0.1.0 Singer Tap for the dbt Cloud API"
        - name: page_size
          kind: integer
          label: Page Size

```

## Usage

You can easily run `tap-dbt` with the CLI or using [Meltano][meltano].

### Executing the Tap Directly

```shell
tap-dbt --version
tap-dbt --help
tap-dbt --config .secrets/example.json --discover > ./catalog/json
```

### With Meltano

```shell
meltano elt tap-dbt target-snowflake --job_id dbt_snowflake
```

[dbtcloud]: https://cloud.getdbt.com
[sdk]: https://gitlab.com/meltano/singer-sdk
[apidocs]: https://docs.getdbt.com/dbt-cloud/api#section/Authentication
[meltano]: https://www.meltano.com
[openapi_schema]: https://github.com/dbt-labs/dbt-cloud-openapi-spec/blob/master/openapi-v3.yaml<|MERGE_RESOLUTION|>--- conflicted
+++ resolved
@@ -49,7 +49,7 @@
 - [x] Stream: repositories
 - [x] Stream: users
 
-<<<<<<< HEAD
+
 ### Incremental Run Stream
 
 Ordering the query from the Runs endpoint by `-finished_at`, i.e. descending Run Finished Datetime, yields:
@@ -72,10 +72,7 @@
 - If the bookmark is set, the stream is queried in reverse `finished_at` order.
 - If the `finished_at` value is not set, the run is assumed to still be running so the record is included, plus the sort order implies that there should be records with populated `finished_at` appearing later in the stream - *Repeated sync operation will yield the same records if the dbt Job Run is still underway, however this adheres to the 'at least once' delivery promise - https://sdk.meltano.com/en/latest/implementation/at_least_once.html*
 - Once the sync operation reaches records with populated `finished_at`, the values are compared with the bookmark and once the `finished_at` value becomes less than the bookmark the stream finishes syncing.
-=======
-## Upcoming features
-- [ ] Incremental streams
->>>>>>> ac446269
+
 
 ## Configuration
 
